import core.stdc.stdlib: EXIT_SUCCESS, EXIT_FAILURE, exit;
import core.memory, core.time, core.thread;
import std.getopt, std.file, std.path, std.process, std.stdio, std.conv, std.algorithm.searching, std.string, std.regex;
import config, itemdb, monitor, onedrive, selective, sync, util, translations;
import std.net.curl: CurlException;
import core.stdc.signal;
import std.traits;
import std.concurrency: receiveTimeout;
static import log;

OneDriveApi oneDrive;
ItemDatabase itemDb;

bool onedriveInitialised = false;
const int EXIT_UNAUTHORIZED = 3;
enum MONITOR_LOG_SILENT = 2;
enum MONITOR_LOG_QUIET  = 1;
enum LOG_NORMAL = 0;

// Language Identifier
shared string languageIdentifier = "";

int main(string[] args)
{
	// Disable buffering on stdout
	stdout.setvbuf(0, _IONBF);

	// main function variables
	string confdirOption;
	string configFilePath;
	string syncListFilePath;
	string databaseFilePath;
	string businessSharedFolderFilePath;
	string currentConfigHash;
	string currentSyncListHash;
	string previousConfigHash;
	string previousSyncListHash;
	string configHashFile;
	string syncListHashFile;
	string configBackupFile;
	string syncDir;
	string logOutputMessage;
	string currentBusinessSharedFoldersHash;
	string previousBusinessSharedFoldersHash;
	string businessSharedFoldersHashFile;
	bool configOptionsDifferent = false;
	bool businessSharedFoldersDifferent = false;
	bool syncListConfigured = false;
	bool syncListDifferent = false;
	bool syncDirDifferent = false;
	bool skipFileDifferent = false;
	bool skipDirDifferent = false;
	bool online = false;
	bool performSyncOK = false;
	bool displayMemoryUsage = false;
	bool displaySyncOptions = false;

	// Define scopes
	scope(exit) {
		// Display memory details
		if (displayMemoryUsage) {
			log.displayMemoryUsagePreGC();
		}
		// if initialised, shut down the HTTP instance
		if (onedriveInitialised) {
			oneDrive.shutdown();
		}
		// was itemDb initialised?
		if (itemDb !is null) {
			// Make sure the .wal file is incorporated into the main db before we exit
			itemDb.performVacuum();
			destroy(itemDb);
		}
		// free API instance
		if (oneDrive !is null) {
			destroy(oneDrive);
		}
		// Perform Garbage Cleanup
		GC.collect();
		// Display memory details
		if (displayMemoryUsage) {
			log.displayMemoryUsagePostGC();
		}
	}

	scope(failure) {
		// Display memory details
		if (displayMemoryUsage) {
			log.displayMemoryUsagePreGC();
		}
		// if initialised, shut down the HTTP instance
		if (onedriveInitialised) {
			oneDrive.shutdown();
		}
		// was itemDb initialised?
		if (itemDb !is null) {
			// Make sure the .wal file is incorporated into the main db before we exit
			itemDb.performVacuum();
			destroy(itemDb);
		}
		// free API instance
		if (oneDrive !is null) {
			destroy(oneDrive);
		}
		// Perform Garbage Cleanup
		GC.collect();
		// Display memory details
		if (displayMemoryUsage) {
			log.displayMemoryUsagePostGC();
		}
	}

	// read in application options as passed in
	// EN only error message
	string helpMessage = "Please use 'onedrive --help' for further assistance in regards to running this application";
	try {
		bool printVersion = false;
		bool exportTranslations = false;
		auto opt = getopt(
			args,
			std.getopt.config.passThrough,
			std.getopt.config.bundling,
			std.getopt.config.caseSensitive,
			"confdir", "Set the directory used to store the configuration files", &confdirOption,
			
			"export-translations", "Export existing default application messages in JSON format", &exportTranslations,
			
			"verbose|v+", "Print more details, useful for debugging (repeat for extra debugging)", &log.verbose,
			"version", "Print the version and exit", &printVersion
		);
		
		// print help and exit
		if (opt.helpWanted) {
			args ~= "--help";
		}
		// print the version and exit
		if (printVersion) {
			writeln("onedrive ", strip(import("version")));
			return EXIT_SUCCESS;
		}
		
		// If we are dumping the existing default application messages in JSON format, do so, then exit
		if (exportTranslations){
			// EN only message
			writeln("Exporting existing application messages in JSON format");
			// Export application default messages
			exportDefaultMessages();
			// exit
			return EXIT_SUCCESS;
		}
		
	} catch (GetOptException e) {
		// option errors
		log.error(e.msg);
		// Language default for this message
		log.error(helpMessage);
		return EXIT_FAILURE;
	} catch (Exception e) {
		// generic error
		log.error(e.msg);
		// Language default for this message
		log.error(helpMessage);
		return EXIT_FAILURE;
	}

	// load configuration file if available
	auto cfg = new config.Config(confdirOption);
	// initialise config options
	if (!cfg.initialize()) {
		// There was an error loading the configuration
		// Error message already printed
		return EXIT_FAILURE;
	}

	// --verbose --verbose used .. override any language setting to force EN-AU
	if (cfg.getValueLong("verbose") >= 2) {
		log.vdebug("Force application language to EN-AU due to debug operation");
		cfg.setValueString("language_identifier", "EN-AU");
	}
	// Use the configured application language
	languageIdentifier = cfg.getValueString("language_identifier");
	// Set the language identifier for wider use
	setConfigLanguageIdentifier(languageIdentifier);
	log.log("Application Language set to: ", languageIdentifier);
	
	// How was this application started - what options were passed in
	log.vdebug("passed in options: ", args);
	log.vdebug("note --confdir and --verbose not listed in args");

	// set memory display
	displayMemoryUsage = cfg.getValueBool("display_memory");

	// set display sync options
	displaySyncOptions =  cfg.getValueBool("display_sync_options");

	// update configuration from command line args
	cfg.update_from_args(args);

	// --resync should be a 'last resort item' .. the user needs to 'accept' to proceed 
	if (cfg.getValueBool("resync")) {
		// what is the risk acceptance?
		bool resyncRiskAcceptance = false;
	
		if (!cfg.getValueBool("resync_auth")) {
			// need to prompt user
			char response;
			// warning message
			writeln("\nThe use of --resync will remove your local 'onedrive' client state, thus no record will exist regarding your current 'sync status'");
			writeln("This has the potential to overwrite local versions of files with potentially older versions downloaded from OneDrive which can lead to data loss");
			writeln("If in-doubt, backup your local data first before proceeding with --resync");
			write("\nAre you sure you wish to proceed with --resync? [Y/N] ");
			
			try {
				// Attempt to read user response
				readf(" %c\n", &response);
			} catch (std.format.FormatException e) {
				// Caught an error
				return EXIT_FAILURE;
			}
			
			// Evaluate user repsonse
			if ((to!string(response) == "y") || (to!string(response) == "Y")) {
				// User has accepted --resync risk to proceed
				resyncRiskAcceptance = true;
				// Are you sure you wish .. does not use writeln();
				write("\n");
			}
		} else {
			// resync_auth is true
			resyncRiskAcceptance = true;
		}
		
		// Action based on response
		if (!resyncRiskAcceptance){
			// --resync risk not accepted
			return EXIT_FAILURE;
		}
	}

	// Initialise normalised file paths
	configFilePath = buildNormalizedPath(cfg.configDirName ~ "/config");
	syncListFilePath = buildNormalizedPath(cfg.configDirName ~ "/sync_list");
	databaseFilePath = buildNormalizedPath(cfg.configDirName ~ "/items.db");
	businessSharedFolderFilePath = buildNormalizedPath(cfg.configDirName ~ "/business_shared_folders");

	// Has any of our configuration that would require a --resync been changed?
	// 1. sync_list file modification
	// 2. config file modification - but only if sync_dir, skip_dir, skip_file or drive_id was modified
	// 3. CLI input overriding configured config file option
	configHashFile = buildNormalizedPath(cfg.configDirName ~ "/.config.hash");
	syncListHashFile = buildNormalizedPath(cfg.configDirName ~ "/.sync_list.hash");
	configBackupFile = buildNormalizedPath(cfg.configDirName ~ "/.config.backup");
	businessSharedFoldersHashFile = buildNormalizedPath(cfg.configDirName ~ "/.business_shared_folders.hash");

	// Does a config file exist with a valid hash file
	if ((exists(configFilePath)) && (!exists(configHashFile))) {
		// Hash of config file needs to be created
		std.file.write(configHashFile, computeQuickXorHash(configFilePath));
	}

	// Does a sync_list file exist with a valid hash file
	if ((exists(syncListFilePath)) && (!exists(syncListHashFile))) {
		// Hash of sync_list file needs to be created
		std.file.write(syncListHashFile, computeQuickXorHash(syncListFilePath));
	}

	// check if business_shared_folders & business_shared_folders hash exists
	if ((exists(businessSharedFolderFilePath)) && (!exists(businessSharedFoldersHashFile))) {
		// Hash of business_shared_folders file needs to be created
		std.file.write(businessSharedFoldersHashFile, computeQuickXorHash(businessSharedFolderFilePath));
	}

	// If hash files exist, but config files do not ... remove the hash, but only if --resync was issued as now the application will use 'defaults' which 'may' be different
	if ((!exists(configFilePath)) && (exists(configHashFile))) {
		// if --resync safe remove config.hash and config.backup
		if (cfg.getValueBool("resync")) {
			safeRemove(configHashFile);
			safeRemove(configBackupFile);
		}
	}

	// If sync_list hash file exists, but sync_list file does not ... remove the hash, but only if --resync was issued as now the application will use 'defaults' which 'may' be different
	if ((!exists(syncListFilePath)) && (exists(syncListHashFile))) {
		// if --resync safe remove sync_list.hash
		if (cfg.getValueBool("resync")) safeRemove(syncListHashFile);
	}

	if ((!exists(businessSharedFolderFilePath)) && (exists(businessSharedFoldersHashFile))) {
		// if --resync safe remove business_shared_folders.hash
		if (cfg.getValueBool("resync")) safeRemove(businessSharedFoldersHashFile);
	}

	// Read config hashes if they exist
	if (exists(configFilePath)) currentConfigHash = computeQuickXorHash(configFilePath);
	if (exists(syncListFilePath)) currentSyncListHash = computeQuickXorHash(syncListFilePath);
	if (exists(businessSharedFolderFilePath)) currentBusinessSharedFoldersHash = computeQuickXorHash(businessSharedFolderFilePath);
	if (exists(configHashFile)) previousConfigHash = readText(configHashFile);
	if (exists(syncListHashFile)) previousSyncListHash = readText(syncListHashFile);
	if (exists(businessSharedFoldersHashFile)) previousBusinessSharedFoldersHash = readText(businessSharedFoldersHashFile);

	// Was sync_list file updated?
	if (currentSyncListHash != previousSyncListHash) {
		// Debugging output to assist what changed
		log.vdebug("sync_list file has been updated, --resync needed");
		syncListDifferent = true;
	}

	// Was business_shared_folders updated?
	if (currentBusinessSharedFoldersHash != previousBusinessSharedFoldersHash) {
		// Debugging output to assist what changed
		log.vdebug("business_shared_folders file has been updated, --resync needed");
		businessSharedFoldersDifferent = true;
	}

	// Was config file updated between last execution ang this execution?
	if (currentConfigHash != previousConfigHash) {
		// config file was updated, however we only want to trigger a --resync requirement if sync_dir, skip_dir, skip_file or drive_id was modified
		// "config file has been updated, checking if --resync needed"
		log.log(provideLanguageTranslation(languageIdentifier,14));
		if (exists(configBackupFile)) {
			// check backup config what has changed for these configuration options if anything
			// # sync_dir = "~/OneDrive"
			// # skip_file = "~*|.~*|*.tmp"
			// # skip_dir = ""
			// # drive_id = ""
			string[string] stringValues;
			stringValues["sync_dir"] = "";
			stringValues["skip_file"] = "";
			stringValues["skip_dir"] = "";
			stringValues["drive_id"] = "";
			auto configBackupFileHandle = File(configBackupFile, "r");
			string lineBuffer;
			auto range = configBackupFileHandle.byLine();
			// read configBackupFile line by line
			foreach (line; range) {
				lineBuffer = stripLeft(line).to!string;
				if (lineBuffer.length == 0 || lineBuffer[0] == ';' || lineBuffer[0] == '#') continue;
				auto c = lineBuffer.matchFirst(cfg.configRegex);
				if (!c.empty) {
					c.popFront(); // skip the whole match
					string key = c.front.dup;
					auto p = key in stringValues;
					if (p) {
						c.popFront();
						// compare this key
						if ((key == "sync_dir") && (c.front.dup != cfg.getValueString("sync_dir"))) {
							log.vdebug(key, " was modified since the last time the application was successfully run, --resync needed");
							configOptionsDifferent = true;
						}

						if ((key == "skip_file") && (c.front.dup != cfg.getValueString("skip_file"))){
							log.vdebug(key, " was modified since the last time the application was successfully run, --resync needed");
							configOptionsDifferent = true;
						}
						if ((key == "skip_dir") && (c.front.dup != cfg.getValueString("skip_dir"))){
							log.vdebug(key, " was modified since the last time the application was successfully run, --resync needed");
							configOptionsDifferent = true;
						}
						if ((key == "drive_id") && (c.front.dup != cfg.getValueString("drive_id"))){
							log.vdebug(key, " was modified since the last time the application was successfully run, --resync needed");
							configOptionsDifferent = true;
						}
					}
				}
			}
			// close file if open
			if (configBackupFileHandle.isOpen()){
				// close open file
				configBackupFileHandle.close();
			}
		} else {
			// no backup to check
			log.vdebug("WARNING: no backup config file was found, unable to validate if any changes made");
		}

		// If there was a backup, any modified values we need to worry about would been detected
		if (!cfg.getValueBool("display_config")) {
			// we are not testing the configuration
			if (!configOptionsDifferent) {
				// no options are different
				if (!cfg.getValueBool("dry_run")) {
					// we are not in a dry-run scenario
					// update config hash
					log.vdebug("Updating config hash as it is out of date");
					std.file.write(configHashFile, computeQuickXorHash(configFilePath));
					// create backup copy of current config file
					log.vdebug("Making backup of config file as it is out of date");
					std.file.copy(configFilePath, configBackupFile);
				}
			}
		}
	}

	// Is there a backup of the config file if the config file exists?
	if ((exists(configFilePath)) && (!exists(configBackupFile))) {
		// create backup copy of current config file
		std.file.copy(configFilePath, configBackupFile);
	}

	// config file set options can be changed via CLI input, specifically these will impact sync and --resync will be needed:
	//  --syncdir ARG
	//  --skip-file ARG
	//  --skip-dir ARG
	if (exists(configFilePath)) {
		// config file exists
		// was the sync_dir updated by CLI?
		if (cfg.configFileSyncDir != "") {
			// sync_dir was set in config file
			if (cfg.configFileSyncDir != cfg.getValueString("sync_dir")) {
				// config file was set and CLI input changed this
				log.vdebug("sync_dir: CLI override of config file option, --resync needed");
				syncDirDifferent = true;
			}
		}

		// was the skip_file updated by CLI?
		if (cfg.configFileSkipFile != "") {
			// skip_file was set in config file
			if (cfg.configFileSkipFile != cfg.getValueString("skip_file")) {
				// config file was set and CLI input changed this
				log.vdebug("skip_file: CLI override of config file option, --resync needed");
				skipFileDifferent = true;
			}
		}

		// was the skip_dir updated by CLI?
		if (cfg.configFileSkipDir != "") {
			// skip_dir was set in config file
			if (cfg.configFileSkipDir != cfg.getValueString("skip_dir")) {
				// config file was set and CLI input changed this
				log.vdebug("skip_dir: CLI override of config file option, --resync needed");
				skipDirDifferent = true;
			}
		}
	}

	// Has anything triggered a --resync requirement?
	if (configOptionsDifferent || syncListDifferent || syncDirDifferent || skipFileDifferent || skipDirDifferent || businessSharedFoldersDifferent) {
		// --resync needed, is the user just testing configuration changes?
		if (!cfg.getValueBool("display_config")){
			// not testing configuration changes
			if (!cfg.getValueBool("resync")) {
				// --resync not issued, fail fast
				// "An application configuration change has been detected where a --resync is required"
				log.error(provideLanguageTranslation(languageIdentifier,15));
				return EXIT_FAILURE;
			} else {
				// --resync issued, update hashes of config files if they exist
				if (!cfg.getValueBool("dry_run")) {
					// not doing a dry run, update hash files if config & sync_list exist
					if (exists(configFilePath)) {
						// update hash
						log.vdebug("Updating config hash as --resync issued");
						std.file.write(configHashFile, computeQuickXorHash(configFilePath));
						// create backup copy of current config file
						log.vdebug("Making backup of config file as --resync issued");
						std.file.copy(configFilePath, configBackupFile);
					}
					if (exists(syncListFilePath)) {
						// update sync_list hash
						log.vdebug("Updating sync_list hash as --resync issued");
						std.file.write(syncListHashFile, computeQuickXorHash(syncListFilePath));
					}
					if (exists(businessSharedFolderFilePath)) {
						// update business_shared_folders hash
						log.vdebug("Updating business_shared_folders hash as --resync issued");
						std.file.write(businessSharedFoldersHashFile, computeQuickXorHash(businessSharedFolderFilePath));
					}
				}
			}
		}
	}

	// dry-run notification and database setup
	if (cfg.getValueBool("dry_run")) {
		// "DRY-RUN Configured. Output below shows what 'would' have occurred"
		log.log(provideLanguageTranslation(languageIdentifier,16));
		string dryRunShmFile = cfg.databaseFilePathDryRun ~ "-shm";
		string dryRunWalFile = cfg.databaseFilePathDryRun ~ "-wal";
		// If the dry run database exists, clean this up
		if (exists(cfg.databaseFilePathDryRun)) {
			// remove the existing file
			log.vdebug("Removing items-dryrun.sqlite3 as it still exists for some reason");
			safeRemove(cfg.databaseFilePathDryRun);
		}
		// silent cleanup of shm and wal files if they exist
		if (exists(dryRunShmFile)) {
			// remove items-dryrun.sqlite3-shm
			safeRemove(dryRunShmFile);
		}
		if (exists(dryRunWalFile)) {
			// remove items-dryrun.sqlite3-wal
			safeRemove(dryRunWalFile);
		}

		// Make a copy of the original items.sqlite3 for use as the dry run copy if it exists
		if (exists(cfg.databaseFilePath)) {
			// in a --dry-run --resync scenario, we should not copy the existing database file
			if (!cfg.getValueBool("resync")) {
				// copy the existing DB file to the dry-run copy
				log.vdebug("Copying items.sqlite3 to items-dryrun.sqlite3 to use for dry run operations");
				copy(cfg.databaseFilePath,cfg.databaseFilePathDryRun);
			} else {
				// no database copy due to --resync
				log.vdebug("No database copy created for --dry-run due to --resync also being used");
			}
		}
	}

	// sync_dir environment handling to handle ~ expansion properly
	bool shellEnvSet = false;
	if ((environment.get("SHELL") == "") && (environment.get("USER") == "")){
		log.vdebug("sync_dir: No SHELL or USER environment variable configuration detected");
		// No shell or user set, so expandTilde() will fail - usually headless system running under init.d / systemd or potentially Docker
		// Does the 'currently configured' sync_dir include a ~
		if (canFind(cfg.getValueString("sync_dir"), "~")) {
			// A ~ was found in sync_dir
			log.vdebug("sync_dir: A '~' was found in sync_dir, using the calculated 'homePath' to replace '~' as no SHELL or USER environment variable set");
			syncDir = cfg.homePath ~ strip(cfg.getValueString("sync_dir"), "~");
		} else {
			// No ~ found in sync_dir, use as is
			log.vdebug("sync_dir: Getting syncDir from config value sync_dir");
			syncDir = cfg.getValueString("sync_dir");
		}
	} else {
		// A shell and user is set, expand any ~ as this will be expanded correctly if present
		shellEnvSet = true;
		log.vdebug("sync_dir: Getting syncDir from config value sync_dir");
		if (canFind(cfg.getValueString("sync_dir"), "~")) {
			log.vdebug("sync_dir: A '~' was found in configured sync_dir, automatically expanding as SHELL and USER environment variable is set");
			syncDir = expandTilde(cfg.getValueString("sync_dir"));
		} else {
			syncDir = cfg.getValueString("sync_dir");
		}
	}

	// vdebug syncDir as set and calculated
	log.vdebug("syncDir: ", syncDir);

	// Configure the logging directory if different from application default
	// log_dir environment handling to handle ~ expansion properly
	string logDir = cfg.getValueString("log_dir");
	if (logDir != cfg.defaultLogFileDir) {
		// user modified log_dir entry
		// if 'log_dir' contains a '~' this needs to be expanded correctly
		if (canFind(cfg.getValueString("log_dir"), "~")) {
			// ~ needs to be expanded correctly
			if (!shellEnvSet) {
				// No shell or user set, so expandTilde() will fail - usually headless system running under init.d / systemd or potentially Docker
				log.vdebug("log_dir: A '~' was found in log_dir, using the calculated 'homePath' to replace '~' as no SHELL or USER environment variable set");
				logDir = cfg.homePath ~ strip(cfg.getValueString("log_dir"), "~");
			} else {
				// A shell and user is set, expand any ~ as this will be expanded correctly if present
				log.vdebug("log_dir: A '~' was found in log_dir, using SHELL or USER environment variable to expand '~'");
				logDir = expandTilde(cfg.getValueString("log_dir"));
			}
		} else {
			// '~' not found in log_dir entry, use as is
			logDir = cfg.getValueString("log_dir");
		}
		// update log_dir with normalised path, with '~' expanded correctly
		cfg.setValueString("log_dir", logDir);
	}

	// Configure logging only if enabled
	if (cfg.getValueBool("enable_logging")){
		// Initialise using the configured logging directory
		// "Using logfile dir: "
		log.vlog(provideLanguageTranslation(languageIdentifier,17), logDir);
		log.init(logDir);
	}

	// Configure whether notifications are used
	log.setNotifications(cfg.getValueBool("monitor") && !cfg.getValueBool("disable_notifications"));

	// Application upgrades - skilion version etc
	if (exists(databaseFilePath)) {
		if (!cfg.getValueBool("dry_run")) {
			safeRemove(databaseFilePath);
		}
		// "Database schema changed, resync needed"
		log.logAndNotify(provideLanguageTranslation(languageIdentifier,18));
		cfg.setValueBool("resync", true);
	}

	// Handle --logout as separate item, do not 'resync' on a --logout / reauth
	if (cfg.getValueBool("logout")) {
<<<<<<< HEAD
		// log action
		log.vdebug("--logout requested");
		if (!cfg.getValueBool("dry_run")) {
			safeRemove(cfg.refreshTokenFilePath);
		}
	}
	
	// Handle --resync to remove local files
	if (cfg.getValueBool("resync")) {
		// log action
		log.vdebug("--resync requested");
		// "Deleting the saved status ..."
		log.vlog(provideLanguageTranslation(languageIdentifier,19));
=======
		log.vdebug("--logout requested");
		log.log("Deleting the saved authentication status ...");
		if (!cfg.getValueBool("dry_run")) {
			safeRemove(cfg.refreshTokenFilePath);
		}
		// Exit
		return EXIT_SUCCESS;
	}

	// Handle --resync to remove local files
	if (cfg.getValueBool("resync")) {
		if (cfg.getValueBool("resync")) log.vdebug("--resync requested");
		log.log("Deleting the saved application sync status ...");
>>>>>>> 1ac5d87d
		if (!cfg.getValueBool("dry_run")) {
			safeRemove(cfg.databaseFilePath);
			safeRemove(cfg.deltaLinkFilePath);
			safeRemove(cfg.uploadStateFilePath);
		}
	}

	// Display current application configuration, no application initialisation
	if (cfg.getValueBool("display_config")){
		// Display application version
		writeln("onedrive version                       = ", strip(import("version")));
		// Display all of the pertinent configuration options
		writeln("Config path                            = ", cfg.configDirName);
		// Does a config file exist or are we using application defaults
		writeln("Config file found in config path       = ", exists(configFilePath));

		// Config Options
		writeln("Config option 'language_identifier'    = ", languageIdentifier);
		writeln("Config option 'check_nosync'           = ", cfg.getValueBool("check_nosync"));
		writeln("Config option 'sync_dir'               = ", syncDir);
		writeln("Config option 'skip_dir'               = ", cfg.getValueString("skip_dir"));
		writeln("Config option 'skip_file'              = ", cfg.getValueString("skip_file"));
		writeln("Config option 'skip_dotfiles'          = ", cfg.getValueBool("skip_dotfiles"));
		writeln("Config option 'skip_symlinks'          = ", cfg.getValueBool("skip_symlinks"));
		writeln("Config option 'monitor_interval'       = ", cfg.getValueLong("monitor_interval"));
		writeln("Config option 'min_notify_changes'     = ", cfg.getValueLong("min_notify_changes"));
		writeln("Config option 'log_dir'                = ", cfg.getValueString("log_dir"));
		writeln("Config option 'classify_as_big_delete' = ", cfg.getValueLong("classify_as_big_delete"));
		writeln("Config option 'upload_only'            = ", cfg.getValueBool("upload_only"));
		writeln("Config option 'no_remote_delete'       = ", cfg.getValueBool("no_remote_delete"));
		writeln("Config option 'remove_source_files'    = ", cfg.getValueBool("remove_source_files"));

		// Is config option drive_id configured?
		if (cfg.getValueString("drive_id") != ""){
			writeln("Config option 'drive_id'               = ", cfg.getValueString("drive_id"));
		}

		// Is sync_list configured?
		if (exists(syncListFilePath)){
			writeln("Config option 'sync_root_files'        = ", cfg.getValueBool("sync_root_files"));
			writeln("Selective sync 'sync_list' configured  = true");
			writeln("sync_list contents:");
			// Output the sync_list contents
			auto syncListFile = File(syncListFilePath);
			auto range = syncListFile.byLine();
			foreach (line; range)
			{
				writeln(line);
			}
		} else {
			writeln("Config option 'sync_root_files'        = ", cfg.getValueBool("sync_root_files"));
			writeln("Selective sync 'sync_list' configured  = false");
		}

		// Is business_shared_folders configured
		if (exists(businessSharedFolderFilePath)){
			writeln("Business Shared Folders configured     = true");
			writeln("business_shared_folders contents:");
			// Output the business_shared_folders contents
			auto businessSharedFolderFileList = File(businessSharedFolderFilePath);
			auto range = businessSharedFolderFileList.byLine();
			foreach (line; range)
			{
				writeln(line);
			}
		} else {
			writeln("Business Shared Folders configured     = false");
		}

		// Exit
		return EXIT_SUCCESS;
	}

	// Test if OneDrive service can be reached, exit if it cant be reached
	log.vdebug("Testing network to ensure network connectivity to Microsoft OneDrive Service");
	online = testNetwork();
	if (!online) {
	// Cant initialise the API as we are not online
		if (!cfg.getValueBool("monitor")) {
			// Running as --synchronize
			// "Unable to reach Microsoft OneDrive API service, unable to initialise application"
			log.error(provideLanguageTranslation(languageIdentifier,20),"\n");
			return EXIT_FAILURE;
		} else {
			// Running as --monitor
<<<<<<< HEAD
			// "Unable to reach Microsoft OneDrive API service at this point in time, re-trying network tests"
			log.error(provideLanguageTranslation(languageIdentifier,21),"\n");
			
=======
			log.error("Unable to reach Microsoft OneDrive API service at this point in time, re-trying network tests\n");

>>>>>>> 1ac5d87d
			// re-try network connection to OneDrive
			// https://github.com/abraunegg/onedrive/issues/1184
			// Back off & retry with incremental delay
			int retryCount = 10000;
			int retryAttempts = 1;
			int backoffInterval = 1;
			int maxBackoffInterval = 3600;

			bool retrySuccess = false;
			while (!retrySuccess){
				// retry to access OneDrive API
				backoffInterval++;
				int thisBackOffInterval = retryAttempts*backoffInterval;
				log.vdebug("  Retry Attempt:      ", retryAttempts);
				if (thisBackOffInterval <= maxBackoffInterval) {
					log.vdebug("  Retry In (seconds): ", thisBackOffInterval);
					Thread.sleep(dur!"seconds"(thisBackOffInterval));
				} else {
					log.vdebug("  Retry In (seconds): ", maxBackoffInterval);
					Thread.sleep(dur!"seconds"(maxBackoffInterval));
				}
				// perform the re-rty
				online = testNetwork();
				if (online) {
					// We are now online
					// "Internet connectivity to Microsoft OneDrive service has been restored"
					log.log(provideLanguageTranslation(languageIdentifier,22));
					retrySuccess = true;
				} else {
					// We are still offline
					if (retryAttempts == retryCount) {
						// we have attempted to re-connect X number of times
						// false set this to true to break out of while loop
						retrySuccess = true;
					}
				}
				// Increment & loop around
				retryAttempts++;
			}
			if (!online) {
				// Not online after 1.2 years of trying
				// "ERROR: The OneDrive Linux Client was unable to reconnect to the Microsoft OneDrive service after 10000 attempts lasting over 1.2 years!"
				log.error(provideLanguageTranslation(languageIdentifier,23));
				return EXIT_FAILURE;
			}
		}
	}

	// Initialize OneDrive, check for authorization
	if (online) {
		// we can only initialise if we are online
		// "Initialising the OneDrive API ..."
		log.vlog(provideLanguageTranslation(languageIdentifier,24));
		oneDrive = new OneDriveApi(cfg);
		onedriveInitialised = oneDrive.init();
		oneDrive.printAccessToken = cfg.getValueBool("print_token");
	}

	if (!onedriveInitialised) {
		// "Could not initialise the OneDrive API"
		log.error(provideLanguageTranslation(languageIdentifier,25));
		// Use exit scopes to shutdown API
		return EXIT_UNAUTHORIZED;
	}

	// if --synchronize or --monitor not passed in, configure the flag to display help & exit
	if (cfg.getValueBool("synchronize") || cfg.getValueBool("monitor")) {
		performSyncOK = true;
	}

	// create-directory, remove-directory, source-directory, destination-directory
	// these are activities that dont perform a sync, so to not generate an error message for these items either
	if (((cfg.getValueString("create_directory") != "") || (cfg.getValueString("remove_directory") != "")) || ((cfg.getValueString("source_directory") != "") && (cfg.getValueString("destination_directory") != "")) || (cfg.getValueString("get_file_link") != "") || (cfg.getValueString("create_share_link") != "") || (cfg.getValueString("get_o365_drive_id") != "") || cfg.getValueBool("display_sync_status") || cfg.getValueBool("list_business_shared_folders")) {
		performSyncOK = true;
	}

	// Were acceptable sync operations provided? Was --synchronize or --monitor passed in
	if (!performSyncOK) {
		// was the application just authorised?
		if (cfg.applicationAuthorizeResponseUri) {
			// Application was just authorised
			if (exists(cfg.refreshTokenFilePath)) {
				// OneDrive refresh token exists
				// "Application has been successfully authorised, however no additional command switches were provided"
				log.log("\n", provideLanguageTranslation(languageIdentifier,26),"\n");
				// "Please use 'onedrive --help' for further assistance in regards to running this application"
				log.log(provideLanguageTranslation(languageIdentifier,27),"\n");
				// Use exit scopes to shutdown API
				return EXIT_SUCCESS;
			} else {
				// we just authorised, but refresh_token does not exist .. probably an auth error
				// "Application has not been successfully authorised. Please check your URI response entry and try again"
				log.log("\n", provideLanguageTranslation(languageIdentifier,28),"\n");
				return EXIT_FAILURE;
			}
		} else {
			// Application was not just authorised, attempted to be run without --synchronize or --monitor being present
			// "ERROR: --synchronize or --monitor switches missing from your command line input. Please add one (not both) of these switches to your command line"
			log.error("\n", provideLanguageTranslation(languageIdentifier,29),"\n");
			// "No OneDrive sync will be performed without one of these two arguments being present"
			log.error(provideLanguageTranslation(languageIdentifier,30),"\n");
			// "Please use 'onedrive --help' for further assistance in regards to running this application"
			log.error(provideLanguageTranslation(languageIdentifier,27),"\n");
			// Use exit scopes to shutdown API
			return EXIT_FAILURE;
		}
	}

	// if --synchronize && --monitor passed in, exit & display help as these conflict with each other
	if (cfg.getValueBool("synchronize") && cfg.getValueBool("monitor")) {
		// "ERROR: --synchronize and --monitor cannot be used together"
		log.error("\n", provideLanguageTranslation(languageIdentifier,31),"\n");
		// "Please use 'onedrive --help' for further assistance in regards to running this application"
		log.log(provideLanguageTranslation(languageIdentifier,27),"\n");
		// Use exit scopes to shutdown API
		return EXIT_FAILURE;
	}

	// Initialize the item database
	// "Opening the item database ..."
	log.vlog(provideLanguageTranslation(languageIdentifier,32));
	if (!cfg.getValueBool("dry_run")) {
		// Load the items.sqlite3 file as the database
		log.vdebug("Using database file: ", asNormalizedPath(cfg.databaseFilePath));
		itemDb = new ItemDatabase(cfg.databaseFilePath);
	} else {
		// Load the items-dryrun.sqlite3 file as the database
		log.vdebug("Using database file: ", asNormalizedPath(cfg.databaseFilePathDryRun));
		itemDb = new ItemDatabase(cfg.databaseFilePathDryRun);
	}

	// What are the permission that have been set for the application?
	// These are relevant for:
	// - The ~/OneDrive parent folder or 'sync_dir' configured item
	// - Any new folder created under ~/OneDrive or 'sync_dir'
	// - Any new file created under ~/OneDrive or 'sync_dir'
	// valid permissions are 000 -> 777 - anything else is invalid
	if ((cfg.getValueLong("sync_dir_permissions") < 0) || (cfg.getValueLong("sync_file_permissions") < 0) || (cfg.getValueLong("sync_dir_permissions") > 777) || (cfg.getValueLong("sync_file_permissions") > 777)) {
		// "ERROR: Invalid 'User|Group|Other' permissions set within config file. Please check your config file."
		log.error(provideLanguageTranslation(languageIdentifier,33));
		return EXIT_FAILURE;
	} else {
		// debug log output what permissions are being set to
		log.vdebug("Configuring default new folder permissions as: ", cfg.getValueLong("sync_dir_permissions"));
		cfg.configureRequiredDirectoryPermisions();
		log.vdebug("Configuring default new file permissions as: ", cfg.getValueLong("sync_file_permissions"));
		cfg.configureRequiredFilePermisions();
	}

	// configure the sync direcory based on syncDir config option
	// "All operations will be performed in: "
	log.vlog(provideLanguageTranslation(languageIdentifier,34), syncDir);
	if (!exists(syncDir)) {
		log.vdebug("syncDir: Configured syncDir is missing. Creating: ", syncDir);
		try {
			// Attempt to create the sync dir we have been configured with
			mkdirRecurse(syncDir);
			// Configure the applicable permissions for the folder
			log.vdebug("Setting directory permissions for: ", syncDir);
			syncDir.setAttributes(cfg.returnRequiredDirectoryPermisions());
		} catch (std.file.FileException e) {
			// Creating the sync directory failed
			// "ERROR: Unable to create local OneDrive syncDir - "
			log.error(provideLanguageTranslation(languageIdentifier,35), e.msg);
			// Use exit scopes to shutdown API
			return EXIT_FAILURE;
		}
	}

	// Change the working directory to the 'sync_dir' configured item
	chdir(syncDir);

	// Configure selective sync by parsing and getting a regex for skip_file config component
	auto selectiveSync = new SelectiveSync();

	// load sync_list if it exists
	if (exists(syncListFilePath)){
		log.vdebug("Loading user configured sync_list file ...");
		syncListConfigured = true;
		// list what will be synced
		auto syncListFile = File(syncListFilePath);
		auto range = syncListFile.byLine();
		foreach (line; range)
		{
			log.vdebug("sync_list: ", line);
		}
		// close syncListFile if open
		if (syncListFile.isOpen()){
			// close open file
			syncListFile.close();
		}
	}
	selectiveSync.load(syncListFilePath);

	// load business_shared_folders if it exists
	if (exists(businessSharedFolderFilePath)){
		log.vdebug("Loading user configured business_shared_folders file ...");
		// list what will be synced
		auto businessSharedFolderFileList = File(businessSharedFolderFilePath);
		auto range = businessSharedFolderFileList.byLine();
		foreach (line; range)
		{
			log.vdebug("business_shared_folders: ", line);
		}
	}
	selectiveSync.loadSharedFolders(businessSharedFolderFilePath);

	// Configure skip_dir, skip_file, skip-dir-strict-match & skip_dotfiles from config entries
	// Handle skip_dir configuration in config file
	log.vdebug("Configuring skip_dir ...");
	log.vdebug("skip_dir: ", cfg.getValueString("skip_dir"));
	selectiveSync.setDirMask(cfg.getValueString("skip_dir"));

	// Was --skip-dir-strict-match configured?
	log.vdebug("Configuring skip_dir_strict_match ...");
	log.vdebug("skip_dir_strict_match: ", cfg.getValueBool("skip_dir_strict_match"));
	if (cfg.getValueBool("skip_dir_strict_match")) {
		selectiveSync.setSkipDirStrictMatch();
	}

	// Was --skip-dot-files configured?
	log.vdebug("Configuring skip_dotfiles ...");
	log.vdebug("skip_dotfiles: ", cfg.getValueBool("skip_dotfiles"));
	if (cfg.getValueBool("skip_dotfiles")) {
		selectiveSync.setSkipDotfiles();
	}

	// Handle skip_file configuration in config file
	log.vdebug("Configuring skip_file ...");
	// Validate skip_file to ensure that this does not contain an invalid configuration
	// Do not use a skip_file entry of .* as this will prevent correct searching of local changes to process.
	foreach(entry; cfg.getValueString("skip_file").split("|")){
		if (entry == ".*") {
			// invalid entry element detected
			// "ERROR: Invalid skip_file entry '.*' detected"
			log.logAndNotify(provideLanguageTranslation(languageIdentifier,36));
			return EXIT_FAILURE;
		}
	}
	// All skip_file entries are valid
	log.vdebug("skip_file: ", cfg.getValueString("skip_file"));
	selectiveSync.setFileMask(cfg.getValueString("skip_file"));

	// Initialize the sync engine
	auto sync = new SyncEngine(cfg, oneDrive, itemDb, selectiveSync);
	try {
		if (!initSyncEngine(sync)) {
			// Use exit scopes to shutdown API
			return EXIT_FAILURE;
		} else {
			if ((cfg.getValueString("get_file_link") == "") && (cfg.getValueString("create_share_link") == "")) {
				// Print out that we are initializing the engine only if we are not grabbing the file link or creating a shareable link
				// "Initialising the Synchronisation Engine ..."
				log.logAndNotify(provideLanguageTranslation(languageIdentifier,37));
			}
		}
	} catch (CurlException e) {
		if (!cfg.getValueBool("monitor")) {
			// "Cannot connect to Microsoft OneDrive Service - Network Connection Issue"
			log.log("\n", provideLanguageTranslation(languageIdentifier,38));
			// Use exit scopes to shutdown API
			return EXIT_FAILURE;
		}
	}

	// if sync list is configured, set to true now that the sync engine is initialised
	if (syncListConfigured) {
		sync.setSyncListConfigured();
	}

	// Do we need to configure specific --upload-only options?
	if (cfg.getValueBool("upload_only")) {
		// --upload-only was passed in or configured
		log.vdebug("Configuring uploadOnly flag to TRUE as --upload-only passed in or configured");
		sync.setUploadOnly();
		// was --no-remote-delete passed in or configured
		if (cfg.getValueBool("no_remote_delete")) {
			// Configure the noRemoteDelete flag
			log.vdebug("Configuring noRemoteDelete flag to TRUE as --no-remote-delete passed in or configured");
			sync.setNoRemoteDelete();
		}
		// was --remove-source-files passed in or configured
		if (cfg.getValueBool("remove_source_files")) {
			// Configure the localDeleteAfterUpload flag
			log.vdebug("Configuring localDeleteAfterUpload flag to TRUE as --remove-source-files passed in or configured");
			sync.setLocalDeleteAfterUpload();
		}
	}

	// Do we configure to disable the upload validation routine
	if (cfg.getValueBool("disable_upload_validation")) sync.setDisableUploadValidation();

	// Do we configure to disable the download validation routine
	if (cfg.getValueBool("disable_download_validation")) sync.setDisableDownloadValidation();

	// Has the user enabled to bypass data preservation of renaming local files when there is a conflict?
	if (cfg.getValueBool("bypass_data_preservation")) {
		// "WARNING: Application has been configured to bypass local data preservation in the event of file conflict"
		log.log(provideLanguageTranslation(languageIdentifier,39));
		// "WARNING: Local data loss MAY occur in this scenario"
		log.log(provideLanguageTranslation(languageIdentifier,40));
		sync.setBypassDataPreservation();
	}

	// Are we configured to use a National Cloud Deployment
	if (cfg.getValueString("azure_ad_endpoint") != "") {
		// value is configured, is it a valid value?
		if ((cfg.getValueString("azure_ad_endpoint") == "USL4") || (cfg.getValueString("azure_ad_endpoint") == "USL5") || (cfg.getValueString("azure_ad_endpoint") == "DE") || (cfg.getValueString("azure_ad_endpoint") == "CN")) {
			// valid entries to flag we are using a National Cloud Deployment
			sync.setNationalCloudDeployment();
		}
	}

	// Do we need to validate the syncDir to check for the presence of a '.nosync' file
	if (cfg.getValueBool("check_nomount")) {
		// we were asked to check the mounts
		if (exists(syncDir ~ "/.nosync")) {
			// "ERROR: .nosync file found. Aborting synchronisation process to safeguard data"
			log.logAndNotify(provideLanguageTranslation(languageIdentifier,41));
			// Use exit scopes to shutdown API
			return EXIT_FAILURE;
		}
	}

	// Do we need to create or remove a directory?
	if ((cfg.getValueString("create_directory") != "") || (cfg.getValueString("remove_directory") != "")) {

		if (cfg.getValueString("create_directory") != "") {
			// create a directory on OneDrive
			sync.createDirectoryNoSync(cfg.getValueString("create_directory"));
		}

		if (cfg.getValueString("remove_directory") != "") {
			// remove a directory on OneDrive
			sync.deleteDirectoryNoSync(cfg.getValueString("remove_directory"));
		}
	}

	// Are we renaming or moving a directory?
	if ((cfg.getValueString("source_directory") != "") && (cfg.getValueString("destination_directory") != "")) {
		// We are renaming or moving a directory
		sync.renameDirectoryNoSync(cfg.getValueString("source_directory"), cfg.getValueString("destination_directory"));
	}

	// Are we obtaining the Office 365 Drive ID for a given Office 365 SharePoint Shared Library?
	if (cfg.getValueString("get_o365_drive_id") != "") {
		sync.querySiteCollectionForDriveID(cfg.getValueString("get_o365_drive_id"));
		// Exit application
		// Use exit scopes to shutdown API
		return EXIT_SUCCESS;
	}

	// Are we createing an anonymous read-only shareable link for an existing file on OneDrive?
	if (cfg.getValueString("create_share_link") != "") {
		// Query OneDrive for the file, and if valid, create a shareable link for the file
		sync.createShareableLinkForFile(cfg.getValueString("create_share_link"));
		// Exit application
		// Use exit scopes to shutdown API
		return EXIT_SUCCESS;
	}

	// Are we obtaining the URL path for a synced file?
	if (cfg.getValueString("get_file_link") != "") {
		// Query OneDrive for the file link
		sync.queryOneDriveForFileURL(cfg.getValueString("get_file_link"), syncDir);
		// Exit application
		// Use exit scopes to shutdown API
		return EXIT_SUCCESS;
	}

	// Are we listing OneDrive Business Shared Folders
	if (cfg.getValueBool("list_business_shared_folders")) {
		// Is this a business account type?
		if (sync.getAccountType() == "business"){
			// List OneDrive Business Shared Folders
			sync.listOneDriveBusinessSharedFolders();
		} else {
			// "ERROR: Unsupported account type for listing OneDrive Business Shared Folders"
			log.error(provideLanguageTranslation(languageIdentifier,42));
		}
		// Exit application
		// Use exit scopes to shutdown API
		return EXIT_SUCCESS;
	}

	// Are we going to sync OneDrive Business Shared Folders
	if (cfg.getValueBool("sync_business_shared_folders")) {
		// Is this a business account type?
		if (sync.getAccountType() == "business"){
			// Configure flag to sync business folders
			sync.setSyncBusinessFolders();
		} else {
			// "ERROR: Unsupported account type for syncing OneDrive Business Shared Folders"
			log.error(provideLanguageTranslation(languageIdentifier,43));
		}
	}

	// Are we displaying the sync status of the client?
	if (cfg.getValueBool("display_sync_status")) {
		string remotePath = "/";
		// Are we doing a single directory check?
		if (cfg.getValueString("single_directory") != ""){
			// Need two different path strings here
			remotePath = cfg.getValueString("single_directory");
		}
		sync.queryDriveForChanges(remotePath);
	}

	// Are we performing a sync, or monitor operation?
	if ((cfg.getValueBool("synchronize")) || (cfg.getValueBool("monitor"))) {
		// Initialise the monitor class, so that we can do more granular inotify handling when performing the actual sync
		// needed for --synchronize and --monitor handling
		Monitor m = new Monitor(selectiveSync);

		if (cfg.getValueBool("synchronize")) {
			if (online) {
				// Check user entry for local path - the above chdir means we are already in ~/OneDrive/ thus singleDirectory is local to this path
				if (cfg.getValueString("single_directory") != "") {
					// Does the directory we want to sync actually exist?
					if (!exists(cfg.getValueString("single_directory"))) {
						// The requested path to use with --single-directory does not exist locally within the configured 'sync_dir'
						// "WARNING: The requested path for --single-directory does not exist locally. Creating requested path within: "
						log.logAndNotify(provideLanguageTranslation(languageIdentifier,44), syncDir);
						// Make the required --single-directory path locally
						string singleDirectoryPath = cfg.getValueString("single_directory");
						mkdirRecurse(singleDirectoryPath);
						// Configure the applicable permissions for the folder
						log.vdebug("Setting directory permissions for: ", singleDirectoryPath);
						singleDirectoryPath.setAttributes(cfg.returnRequiredDirectoryPermisions());
					}
				}
				// perform a --synchronize sync
				// fullScanRequired = false, for final true-up
				// but if we have sync_list configured, use syncListConfigured which = true
				performSync(sync, cfg.getValueString("single_directory"), cfg.getValueBool("download_only"), cfg.getValueBool("local_first"), cfg.getValueBool("upload_only"), LOG_NORMAL, false, syncListConfigured, displaySyncOptions, cfg.getValueBool("monitor"), m);

				// Write WAL and SHM data to file for this sync
				log.vdebug("Merge contents of WAL and SHM files into main database file");
				itemDb.performVacuum();
			}
		}

		if (cfg.getValueBool("monitor")) {
<<<<<<< HEAD
			// "Initialising monitor ..."
			log.logAndNotify(provideLanguageTranslation(languageIdentifier,45));
			// "OneDrive monitor interval (seconds): "
			log.log(provideLanguageTranslation(languageIdentifier,46), cfg.getValueLong("monitor_interval"));
			
=======
			log.logAndNotify("Initializing monitor ...");
			log.log("OneDrive monitor interval (seconds): ", cfg.getValueLong("monitor_interval"));

>>>>>>> 1ac5d87d
			m.onDirCreated = delegate(string path) {
				// Handle .folder creation if skip_dotfiles is enabled
				if ((cfg.getValueBool("skip_dotfiles")) && (selectiveSync.isDotFile(path))) {
					// "[M] Skipping watching path - .folder found & --skip-dot-files enabled: "
					log.vlog(provideLanguageTranslation(languageIdentifier,47), path);
				} else {
					// "[M] Directory created: "
					log.vlog(provideLanguageTranslation(languageIdentifier,48), path);
					try {
						sync.scanForDifferences(path);
					} catch (CurlException e) {
						// "Offline, cannot create remote directory!"
						log.vlog(provideLanguageTranslation(languageIdentifier,49));
					} catch(Exception e) {
						// "Cannot create remote directory: "
						log.logAndNotify(provideLanguageTranslation(languageIdentifier,50), e.msg);
					}
				}
			};
			m.onFileChanged = delegate(string path) {
				// "[M] File changed: "
				log.vlog(provideLanguageTranslation(languageIdentifier,51), path);
				try {
					sync.scanForDifferences(path);
				} catch (CurlException e) {
					// "Offline, cannot upload changed item!"
					log.vlog(provideLanguageTranslation(languageIdentifier,52));
				} catch(Exception e) {
					// "Cannot upload file changes/creation: "
					log.logAndNotify(provideLanguageTranslation(languageIdentifier,53), e.msg);
				}
			};
			m.onDelete = delegate(string path) {
				// "[M] Item deleted: "
				log.vlog(provideLanguageTranslation(languageIdentifier,54), path);
				try {
					sync.deleteByPath(path);
				} catch (CurlException e) {
					// "Offline, cannot delete item!"
					log.vlog(provideLanguageTranslation(languageIdentifier,55));
				} catch(SyncException e) {
					// this error is thrown from sync.d
					if (e.msg == "The item to delete is not in the local database") {
						// "Item cannot be deleted from OneDrive because it was not found in the local database"
						log.vlog(provideLanguageTranslation(languageIdentifier,56));
					} else {
						// "Cannot delete remote item: "
						log.logAndNotify(provideLanguageTranslation(languageIdentifier,57), e.msg);
					}
				} catch(Exception e) {
					// "Cannot delete remote item: "
					log.logAndNotify(provideLanguageTranslation(languageIdentifier,57), e.msg);
				}
			};
			m.onMove = delegate(string from, string to) {
				// "[M] Item moved: "
				log.vlog(provideLanguageTranslation(languageIdentifier,58), from, " -> ", to);
				try {
					// Handle .folder -> folder if skip_dotfiles is enabled
					if ((cfg.getValueBool("skip_dotfiles")) && (selectiveSync.isDotFile(from))) {
						// .folder -> folder handling - has to be handled as a new folder
						sync.scanForDifferences(to);
					} else {
						sync.uploadMoveItem(from, to);
					}
				} catch (CurlException e) {
					// "Offline, cannot move item!"
					log.vlog(provideLanguageTranslation(languageIdentifier,59));
				} catch(Exception e) {
					// "Cannot move item: "
					log.logAndNotify(provideLanguageTranslation(languageIdentifier,60), e.msg);
				}
			};
			signal(SIGINT, &exitHandler);
			signal(SIGTERM, &exitHandler);

			// attempt to initialise monitor class
			if (!cfg.getValueBool("download_only")) {
				try {
					m.init(cfg, cfg.getValueLong("verbose") > 0, cfg.getValueBool("skip_symlinks"), cfg.getValueBool("check_nosync"));
				} catch (MonitorException e) {
					// monitor initialisation failed
					// "ERROR: " + e.msg
					log.error(provideLanguageTranslation(languageIdentifier,61), e.msg);
					exit(-1);
				}
			}

			// monitor loop
			bool performMonitor = true;
			ulong monitorLoopFullCount = 0;
			immutable auto checkInterval = dur!"seconds"(cfg.getValueLong("monitor_interval"));
			immutable long logInterval = cfg.getValueLong("monitor_log_frequency");
			immutable long fullScanFrequency = cfg.getValueLong("monitor_fullscan_frequency");
			MonoTime lastCheckTime = MonoTime.currTime();
			long logMonitorCounter = 0;
			long fullScanCounter = 0;
			// set fullScanRequired to true so that at application startup we perform a full walk
			bool fullScanRequired = true;
			bool syncListConfiguredFullScanOverride = false;
			// if sync list is configured, set to true
			if (syncListConfigured) {
				// sync list is configured
				syncListConfiguredFullScanOverride = true;
			}
			immutable bool webhookEnabled = cfg.getValueBool("webhook_enabled");

			while (performMonitor) {
				if (!cfg.getValueBool("download_only")) {
					try {
						m.update(online);
					} catch (MonitorException e) {
						// Catch any exceptions thrown by inotify / monitor engine
						// "ERROR: The following inotify error was generated: "
						log.error(provideLanguageTranslation(languageIdentifier,62), e.msg);
					}
				}

				// Check for notifications pushed from Microsoft to the webhook
				bool notificationReceived = false;
				if (webhookEnabled) {
					// Create a subscription on the first run, or renew the subscription
					// on subsequent runs when it is about to expire.
					oneDrive.createOrRenewSubscription();

					// Process incoming notifications if any.

					// Empirical evidence shows that Microsoft often sends multiple
					// notifications for one single change, so we need a loop to exhaust
					// all signals that were queued up by the webhook. The notifications
					// do not contain any actual changes, and we will always rely do the
					// delta endpoint to sync to latest. Therefore, only one sync run is
					// good enough to catch up for multiple notifications.
					for (int signalCount = 0;; signalCount++) {
						const auto signalExists = receiveTimeout(dur!"seconds"(-1), (ulong _) {});
						if (signalExists) {
							notificationReceived = true;
						} else {
							if (notificationReceived) {
								log.log("Received ", signalCount," refresh signals from the webhook");
							}
							break;
						}
					}
				}

				auto currTime = MonoTime.currTime();
				// has monitor_interval elapsed or are we at application startup / monitor startup?
				// in a --resync scenario, if we have not 're-populated' the database, valid changes will get skipped:
				//   Monitor directory: ./target
				//   Monitor directory: target/2eVPInOMTFNXzRXeNMEoJch5OR9XpGby
				//   [M] Item moved: random_files/2eVPInOMTFNXzRXeNMEoJch5OR9XpGby -> target/2eVPInOMTFNXzRXeNMEoJch5OR9XpGby
				//   Moving random_files/2eVPInOMTFNXzRXeNMEoJch5OR9XpGby to target/2eVPInOMTFNXzRXeNMEoJch5OR9XpGby
				//   Skipping uploading this new file as parent path is not in the database: target/2eVPInOMTFNXzRXeNMEoJch5OR9XpGby
				// 'target' should be in the DB, it should also exist online, but because of --resync, it does not exist in the database thus parent check fails
				if (notificationReceived || (currTime - lastCheckTime > checkInterval) || (monitorLoopFullCount == 0)) {
					// monitor sync loop
					logOutputMessage = "################################################## NEW LOOP ##################################################";
					if (displaySyncOptions) {
						log.log(logOutputMessage);
					} else {
						log.vdebug(logOutputMessage);
					}
					// Increment monitorLoopFullCount
					monitorLoopFullCount++;
					// Display memory details at start of loop
					if (displayMemoryUsage) {
						log.displayMemoryUsagePreGC();
					}

					// log monitor output suppression
					logMonitorCounter += 1;
					if (logMonitorCounter > logInterval) {
						logMonitorCounter = 1;
					}

					// do we perform a full scan of sync_dir?
					fullScanCounter += 1;
					if (fullScanCounter > fullScanFrequency){
						// loop counter has exceeded
						fullScanCounter = 1;
						if (syncListConfigured) {
							// set fullScanRequired = true due to sync_list being used
							fullScanRequired = true;
							// sync list is configured
							syncListConfiguredFullScanOverride = true;
						} else {
							// dont set fullScanRequired to true as this is excessive if sync_list is not being used
							fullScanRequired = false;
						}
					}

					if (displaySyncOptions) {
						// sync option handling per sync loop
						log.log("fullScanCounter =                    ", fullScanCounter);
						log.log("syncListConfigured =                 ", syncListConfigured);
						log.log("fullScanRequired =                   ", fullScanRequired);
						log.log("syncListConfiguredFullScanOverride = ", syncListConfiguredFullScanOverride);
					} else {
						// sync option handling per sync loop via debug
						log.vdebug("fullScanCounter =                    ", fullScanCounter);
						log.vdebug("syncListConfigured =                 ", syncListConfigured);
						log.vdebug("fullScanRequired =                   ", fullScanRequired);
						log.vdebug("syncListConfiguredFullScanOverride = ", syncListConfiguredFullScanOverride);
					}

					try {
						if (!initSyncEngine(sync)) {
							// Use exit scopes to shutdown API
							return EXIT_FAILURE;
						}
						try {
							// perform a --monitor sync
							// "Starting a sync with OneDrive"
							if ((cfg.getValueLong("verbose") > 0) || (logMonitorCounter == logInterval)) log.log(provideLanguageTranslation(languageIdentifier,63));
							performSync(sync, cfg.getValueString("single_directory"), cfg.getValueBool("download_only"), cfg.getValueBool("local_first"), cfg.getValueBool("upload_only"), (logMonitorCounter == logInterval ? MONITOR_LOG_QUIET : MONITOR_LOG_SILENT), fullScanRequired, syncListConfiguredFullScanOverride, displaySyncOptions, cfg.getValueBool("monitor"), m);
							if (!cfg.getValueBool("download_only")) {
								// discard all events that may have been generated by the sync that have not already been handled
								try {
									m.update(false);
								} catch (MonitorException e) {
									// Catch any exceptions thrown by inotify / monitor engine
									// "ERROR: The following inotify error was generated: "
									log.error(provideLanguageTranslation(languageIdentifier,62), e.msg);
								}
							}
							// "Sync with OneDrive is complete"
							if ((cfg.getValueLong("verbose") > 0) || (logMonitorCounter == logInterval)) log.log(provideLanguageTranslation(languageIdentifier,64));
						} catch (CurlException e) {
							// we already tried three times in the performSync routine
							// if we still have problems, then the sync handle might have
							// gone stale and we need to re-initialize the sync engine
							// "Persistent connection errors, reinitialising connection"
							log.log(provideLanguageTranslation(languageIdentifier,65));
							sync.reset();
						}
					} catch (CurlException e) {
						// "Unable to reach Microsoft OneDrive API service, unable to initialise application"
						log.log(provideLanguageTranslation(languageIdentifier,20));
					}
					// performSync complete, set lastCheckTime to current time
					fullScanRequired = false;
					if (syncListConfigured) {
						syncListConfiguredFullScanOverride = false;
					}
					lastCheckTime = MonoTime.currTime();
					// Display memory details before cleanup
					if (displayMemoryUsage) {
						log.displayMemoryUsagePreGC();
					}
					// Perform Garbage Cleanup
					GC.collect();
					// Display memory details after cleanup
					if (displayMemoryUsage) {
						log.displayMemoryUsagePostGC();
					}

					// Write WAL and SHM data to file for this loop
					log.vdebug("Merge contents of WAL and SHM files into main database file");
					itemDb.performVacuum();

					// monitor loop complete
					logOutputMessage = "################################################ LOOP COMPLETE ###############################################";

					// Handle display options
					if (displaySyncOptions) {
						log.log(logOutputMessage);
					} else {
						log.vdebug(logOutputMessage);
					}
					// Developer break via config option
					if (cfg.getValueLong("monitor_max_loop") > 0) {
						// developer set option to limit --monitor loops
						if (monitorLoopFullCount == (cfg.getValueLong("monitor_max_loop"))) {
							performMonitor = false;
							// No internationalisation for this log output - it is a developer set option
							log.log("Exiting after ", monitorLoopFullCount, " loops due to developer set option");
						}
					}
				}
				Thread.sleep(dur!"msecs"(500));
			}
		}
	}

	// --dry-run temp database cleanup
	if (cfg.getValueBool("dry_run")) {
		string dryRunShmFile = cfg.databaseFilePathDryRun ~ "-shm";
		string dryRunWalFile = cfg.databaseFilePathDryRun ~ "-wal";
		if (exists(cfg.databaseFilePathDryRun)) {
			// remove the file
			log.vdebug("Removing items-dryrun.sqlite3 as dry run operations complete");
			// remove items-dryrun.sqlite3
			safeRemove(cfg.databaseFilePathDryRun);
		}
		// silent cleanup of shm and wal files if they exist
		if (exists(dryRunShmFile)) {
			// remove items-dryrun.sqlite3-shm
			safeRemove(dryRunShmFile);
		}
		if (exists(dryRunWalFile)) {
			// remove items-dryrun.sqlite3-wal
			safeRemove(dryRunWalFile);
		}
	}

	// Exit application
	// Use exit scopes to shutdown API
	return EXIT_SUCCESS;
}

bool initSyncEngine(SyncEngine sync)
{
	try {
		sync.init();
	} catch (OneDriveException e) {
		if (e.httpStatusCode == 400 || e.httpStatusCode == 401) {
			// Authorization is invalid
			// "Authorisation token invalid, use --logout to authorise the client again"
			log.log("\n", provideLanguageTranslation(languageIdentifier,66),"\n");
			return false;
		}
		if (e.httpStatusCode >= 500) {
			// There was a HTTP 5xx Server Side Error, message already printed
			return false;
		}
	}
	return true;
}

// try to synchronize the folder three times
// we cant pass cfg into this function ...
void performSync(SyncEngine sync, string singleDirectory, bool downloadOnly, bool localFirst, bool uploadOnly, long logLevel, bool fullScanRequired, bool syncListConfiguredFullScanOverride, bool displaySyncOptions, bool monitorEnabled, Monitor m)
{
	int count;
	string remotePath = "/";
    string localPath = ".";
	string logOutputMessage;

	// performSync API scan triggers
	log.vdebug("performSync API scan triggers");
	log.vdebug("-----------------------------");
	log.vdebug("fullScanRequired =                   ", fullScanRequired);
	log.vdebug("syncListConfiguredFullScanOverride = ", syncListConfiguredFullScanOverride);
	log.vdebug("-----------------------------");

	// Are we doing a single directory sync?
	if (singleDirectory != ""){
		// Need two different path strings here
		remotePath = singleDirectory;
		localPath = singleDirectory;
		// Set flag for singleDirectoryScope for change handling
		sync.setSingleDirectoryScope();
	}

	// Due to Microsoft Sharepoint 'enrichment' of files, we try to download the Microsoft modified file automatically
	// Set flag if we are in upload only state to handle this differently
	// See: https://github.com/OneDrive/onedrive-api-docs/issues/935 for further details
	if (uploadOnly) sync.setUploadOnly();

	do {
		try {
			// starting a sync
			logOutputMessage = "################################################## NEW SYNC ##################################################";
			if (displaySyncOptions) {
				log.log(logOutputMessage);
			} else {
				log.vdebug(logOutputMessage);
			}
			if (singleDirectory != ""){
				// we were requested to sync a single directory
				// "Syncing changes from this selected path: "
				log.vlog(provideLanguageTranslation(languageIdentifier,67), singleDirectory);
				if (uploadOnly){
					// Upload Only of selected single directory
					// "Syncing changes from selected local path only - NOT syncing data changes from OneDrive ..."
					if (logLevel < MONITOR_LOG_QUIET) log.log(provideLanguageTranslation(languageIdentifier,68));
					sync.scanForDifferences(localPath);
				} else {
					// No upload only
					if (localFirst) {
						// Local First
						// "Syncing changes from selected local path first before downloading changes from OneDrive ..."
						if (logLevel < MONITOR_LOG_QUIET) log.log(provideLanguageTranslation(languageIdentifier,69));
						sync.scanForDifferences(localPath);
						sync.applyDifferencesSingleDirectory(remotePath);
					} else {
						// OneDrive First
						// "Syncing changes from selected OneDrive path ..."
						if (logLevel < MONITOR_LOG_QUIET) log.log(provideLanguageTranslation(languageIdentifier,70));
						// If we are doing a --download-only sync, indicate that only changes from OneDrive will be downloaded
						// "Syncing changes from OneDrive only - NOT syncing local data changes to OneDrive ..."
						if (downloadOnly) log.log(provideLanguageTranslation(languageIdentifier,77));
						sync.applyDifferencesSingleDirectory(remotePath);
						// is this a download only request?
						if (!downloadOnly) {
							// process local changes
							sync.scanForDifferences(localPath);
							// ensure that the current remote state is updated locally
							sync.applyDifferencesSingleDirectory(remotePath);
						}
					}
				}
			} else {
				// no single directory sync
				if (uploadOnly){
					// Upload Only of entire sync_dir
					// "Syncing changes from local path only - NOT syncing data changes from OneDrive ..."
					if (logLevel < MONITOR_LOG_QUIET) log.log(provideLanguageTranslation(languageIdentifier,71));
					sync.scanForDifferences(localPath);
				} else {
					// No upload only
					string syncCallLogOutput;
					if (localFirst) {
						// sync local files first before downloading from OneDrive
						// "Syncing changes from local path first before downloading changes from OneDrive ..."
						if (logLevel < MONITOR_LOG_QUIET) log.log(provideLanguageTranslation(languageIdentifier,72));
						sync.scanForDifferences(localPath);
						// if syncListConfiguredFullScanOverride = true
						if (syncListConfiguredFullScanOverride) {
							// perform a full walk of OneDrive objects
							sync.applyDifferences(syncListConfiguredFullScanOverride);
						} else {
							// perform a walk based on if a full scan is required
							sync.applyDifferences(fullScanRequired);
						}
					} else {
						// sync from OneDrive first before uploading files to OneDrive
<<<<<<< HEAD
						// "Syncing changes from OneDrive ..."
						if (logLevel < MONITOR_LOG_SILENT) log.log(provideLanguageTranslation(languageIdentifier,73));
						
=======
						if (logLevel < MONITOR_LOG_SILENT) log.log("Syncing changes from OneDrive ...");

>>>>>>> 1ac5d87d
						// For the initial sync, always use the delta link so that we capture all the right delta changes including adds, moves & deletes
						logOutputMessage = "Initial Scan: Call OneDrive Delta API for delta changes as compared to last successful sync.";
						syncCallLogOutput = "Calling sync.applyDifferences(false);";
						if (displaySyncOptions) {
							log.log(logOutputMessage);
							log.log(syncCallLogOutput);
						} else {
							log.vdebug(logOutputMessage);
							log.vdebug(syncCallLogOutput);
						}
						// If we are doing a --download-only sync, indicate that only changes from OneDrive will be downloaded
						// "Syncing changes from OneDrive only - NOT syncing local data changes to OneDrive ..."
						if (downloadOnly) log.log(provideLanguageTranslation(languageIdentifier,77));
						sync.applyDifferences(false);

						// is this a download only request?
						if (!downloadOnly) {
							// process local changes walking the entire path checking for changes
							// in monitor mode all local changes are captured via inotify
							// thus scanning every 'monitor_interval' (default 300 seconds) for local changes is excessive and not required
							logOutputMessage = "Process local filesystem (sync_dir) for file changes as compared to database entries";
							syncCallLogOutput = "Calling sync.scanForDifferences(localPath);";
							if (displaySyncOptions) {
								log.log(logOutputMessage);
								log.log(syncCallLogOutput);
							} else {
								log.vdebug(logOutputMessage);
								log.vdebug(syncCallLogOutput);
							}

							// What sort of local scan do we want to do?
							// In --monitor mode, when performing the DB scan, a race condition occurs where by if a file or folder is moved during this process
							// the inotify event is discarded once performSync() is finished (see m.update(false) above), so these events need to be handled
							// This can be remediated by breaking the DB and file system scan into separate processes, and handing any applicable inotify events in between
							if (!monitorEnabled) {
								// --synchronize in use
								// standard process flow
								sync.scanForDifferences(localPath);
							} else {
								// --monitor in use
								// Use individual calls with inotify checks between to avoid a race condition between these 2 functions
								// Database scan
								sync.scanForDifferencesDatabaseScan(localPath);
								// handle any inotify events that occured 'whilst' we were scanning the database
								m.update(true);
								// Filesystem walk to find new files not uploaded
								sync.scanForDifferencesFilesystemScan(localPath);
								// handle any inotify events that occured 'whilst' we were scanning the local filesystem
								m.update(true);
							}

							// At this point, all OneDrive changes / local changes should be uploaded and in sync
							// This MAY not be the case when using sync_list, thus a full walk of OneDrive ojects is required

							// --synchronize & no sync_list     : fullScanRequired = false, syncListConfiguredFullScanOverride = false
							// --synchronize & sync_list in use : fullScanRequired = false, syncListConfiguredFullScanOverride = true

							// --monitor loops around 10 iterations. On the 1st loop, sets fullScanRequired = false, syncListConfiguredFullScanOverride = true if requried

							// --monitor & no sync_list (loop #1)           : fullScanRequired = true, syncListConfiguredFullScanOverride = false
							// --monitor & no sync_list (loop #2 - #10)     : fullScanRequired = false, syncListConfiguredFullScanOverride = false
							// --monitor & sync_list in use (loop #1)       : fullScanRequired = true, syncListConfiguredFullScanOverride = true
							// --monitor & sync_list in use (loop #2 - #10) : fullScanRequired = false, syncListConfiguredFullScanOverride = false

							// Do not perform a full walk of the OneDrive objects
							if ((!fullScanRequired) && (!syncListConfiguredFullScanOverride)){
								logOutputMessage = "Final True-Up: Do not perform a full walk of the OneDrive objects - not required";
								syncCallLogOutput = "Calling sync.applyDifferences(false);";
								if (displaySyncOptions) {
									log.log(logOutputMessage);
									log.log(syncCallLogOutput);
								} else {
									log.vdebug(logOutputMessage);
									log.vdebug(syncCallLogOutput);
								}
								sync.applyDifferences(false);
							}

							// Perform a full walk of OneDrive objects because sync_list is in use / or trigger was set in --monitor loop
							if ((!fullScanRequired) && (syncListConfiguredFullScanOverride)){
								logOutputMessage = "Final True-Up: Perform a full walk of OneDrive objects because sync_list is in use / or trigger was set in --monitor loop";
								syncCallLogOutput = "Calling sync.applyDifferences(true);";
								if (displaySyncOptions) {
									log.log(logOutputMessage);
									log.log(syncCallLogOutput);
								} else {
									log.vdebug(logOutputMessage);
									log.vdebug(syncCallLogOutput);
								}
								sync.applyDifferences(true);
							}

							// Perform a full walk of OneDrive objects because a full scan was required
							if ((fullScanRequired) && (!syncListConfiguredFullScanOverride)){
								logOutputMessage = "Final True-Up: Perform a full walk of OneDrive objects because a full scan was required";
								syncCallLogOutput = "Calling sync.applyDifferences(true);";
								if (displaySyncOptions) {
									log.log(logOutputMessage);
									log.log(syncCallLogOutput);
								} else {
									log.vdebug(logOutputMessage);
									log.vdebug(syncCallLogOutput);
								}
								sync.applyDifferences(true);
							}

							// Perform a full walk of OneDrive objects because a full scan was required and sync_list is in use and trigger was set in --monitor loop
							if ((fullScanRequired) && (syncListConfiguredFullScanOverride)){
								logOutputMessage = "Final True-Up: Perform a full walk of OneDrive objects because a full scan was required and sync_list is in use and trigger was set in --monitor loop";
								syncCallLogOutput = "Calling sync.applyDifferences(true);";
								if (displaySyncOptions) {
									log.log(logOutputMessage);
									log.log(syncCallLogOutput);
								} else {
									log.vdebug(logOutputMessage);
									log.vdebug(syncCallLogOutput);
								}
								sync.applyDifferences(true);
							}
						}
					}
				}
			}

			// sync is complete
			logOutputMessage = "################################################ SYNC COMPLETE ###############################################";
			if (displaySyncOptions) {
				log.log(logOutputMessage);
			} else {
				log.vdebug(logOutputMessage);
			}

			count = -1;
		} catch (Exception e) {
			if (++count == 3) {
				// "Giving up on sync after three attempts: "
				log.log(provideLanguageTranslation(languageIdentifier,74), e.msg);
				throw e;
<<<<<<< HEAD
			} else {
				// "Retry sync count: "
				log.log(provideLanguageTranslation(languageIdentifier,75), count, ": ", e.msg);
			}
=======
			} else
				log.log("Retry sync count: ", count, ": ", e.msg);
>>>>>>> 1ac5d87d
		}
	} while (count != -1);
}

// getting around the @nogc problem
// https://p0nce.github.io/d-idioms/#Bypassing-@nogc
auto assumeNoGC(T) (T t) if (isFunctionPointer!T || isDelegate!T)
{
	enum attrs = functionAttributes!T | FunctionAttribute.nogc;
	return cast(SetFunctionAttributes!(T, functionLinkage!T, attrs)) t;
}

extern(C) nothrow @nogc @system void exitHandler(int value) {
	try {
		assumeNoGC ( () {
<<<<<<< HEAD
			// Generate log message
			// " Got termination signal, shutting down DB connection"
			log.log(provideLanguageTranslation(languageIdentifier,76));
=======
			log.log("Got termination signal, performing clean up");
			// if initialised, shut down the HTTP instance
			if (onedriveInitialised) {
				log.log("Shutting down the HTTP instance");
				oneDrive.shutdown();
			}
>>>>>>> 1ac5d87d
			// was itemDb initialised?
			if (itemDb !is null) {
				// Make sure the .wal file is incorporated into the main db before we exit
				log.log("Shutting down db connection");
				itemDb.performVacuum();
				destroy(itemDb);
			}
		})();
	} catch(Exception e) {}
	exit(0);
}
<|MERGE_RESOLUTION|>--- conflicted
+++ resolved
@@ -585,21 +585,6 @@
 
 	// Handle --logout as separate item, do not 'resync' on a --logout / reauth
 	if (cfg.getValueBool("logout")) {
-<<<<<<< HEAD
-		// log action
-		log.vdebug("--logout requested");
-		if (!cfg.getValueBool("dry_run")) {
-			safeRemove(cfg.refreshTokenFilePath);
-		}
-	}
-	
-	// Handle --resync to remove local files
-	if (cfg.getValueBool("resync")) {
-		// log action
-		log.vdebug("--resync requested");
-		// "Deleting the saved status ..."
-		log.vlog(provideLanguageTranslation(languageIdentifier,19));
-=======
 		log.vdebug("--logout requested");
 		log.log("Deleting the saved authentication status ...");
 		if (!cfg.getValueBool("dry_run")) {
@@ -611,9 +596,9 @@
 
 	// Handle --resync to remove local files
 	if (cfg.getValueBool("resync")) {
-		if (cfg.getValueBool("resync")) log.vdebug("--resync requested");
-		log.log("Deleting the saved application sync status ...");
->>>>>>> 1ac5d87d
+		log.vdebug("--resync requested");
+		// "Deleting the saved application sync status ..."
+		log.vlog(provideLanguageTranslation(languageIdentifier,19));
 		if (!cfg.getValueBool("dry_run")) {
 			safeRemove(cfg.databaseFilePath);
 			safeRemove(cfg.deltaLinkFilePath);
@@ -699,14 +684,10 @@
 			return EXIT_FAILURE;
 		} else {
 			// Running as --monitor
-<<<<<<< HEAD
+
 			// "Unable to reach Microsoft OneDrive API service at this point in time, re-trying network tests"
 			log.error(provideLanguageTranslation(languageIdentifier,21),"\n");
-			
-=======
-			log.error("Unable to reach Microsoft OneDrive API service at this point in time, re-trying network tests\n");
-
->>>>>>> 1ac5d87d
+
 			// re-try network connection to OneDrive
 			// https://github.com/abraunegg/onedrive/issues/1184
 			// Back off & retry with incremental delay
@@ -1150,17 +1131,11 @@
 		}
 
 		if (cfg.getValueBool("monitor")) {
-<<<<<<< HEAD
 			// "Initialising monitor ..."
 			log.logAndNotify(provideLanguageTranslation(languageIdentifier,45));
 			// "OneDrive monitor interval (seconds): "
-			log.log(provideLanguageTranslation(languageIdentifier,46), cfg.getValueLong("monitor_interval"));
-			
-=======
-			log.logAndNotify("Initializing monitor ...");
-			log.log("OneDrive monitor interval (seconds): ", cfg.getValueLong("monitor_interval"));
-
->>>>>>> 1ac5d87d
+			log.log(provideLanguageTranslation(languageIdentifier,46), cfg.getValueLong("monitor_interval"));			
+
 			m.onDirCreated = delegate(string path) {
 				// Handle .folder creation if skip_dotfiles is enabled
 				if ((cfg.getValueBool("skip_dotfiles")) && (selectiveSync.isDotFile(path))) {
@@ -1589,14 +1564,9 @@
 						}
 					} else {
 						// sync from OneDrive first before uploading files to OneDrive
-<<<<<<< HEAD
 						// "Syncing changes from OneDrive ..."
 						if (logLevel < MONITOR_LOG_SILENT) log.log(provideLanguageTranslation(languageIdentifier,73));
 						
-=======
-						if (logLevel < MONITOR_LOG_SILENT) log.log("Syncing changes from OneDrive ...");
-
->>>>>>> 1ac5d87d
 						// For the initial sync, always use the delta link so that we capture all the right delta changes including adds, moves & deletes
 						logOutputMessage = "Initial Scan: Call OneDrive Delta API for delta changes as compared to last successful sync.";
 						syncCallLogOutput = "Calling sync.applyDifferences(false);";
@@ -1735,15 +1705,10 @@
 				// "Giving up on sync after three attempts: "
 				log.log(provideLanguageTranslation(languageIdentifier,74), e.msg);
 				throw e;
-<<<<<<< HEAD
 			} else {
 				// "Retry sync count: "
 				log.log(provideLanguageTranslation(languageIdentifier,75), count, ": ", e.msg);
 			}
-=======
-			} else
-				log.log("Retry sync count: ", count, ": ", e.msg);
->>>>>>> 1ac5d87d
 		}
 	} while (count != -1);
 }
@@ -1759,22 +1724,19 @@
 extern(C) nothrow @nogc @system void exitHandler(int value) {
 	try {
 		assumeNoGC ( () {
-<<<<<<< HEAD
+
 			// Generate log message
 			// " Got termination signal, shutting down DB connection"
 			log.log(provideLanguageTranslation(languageIdentifier,76));
-=======
-			log.log("Got termination signal, performing clean up");
 			// if initialised, shut down the HTTP instance
 			if (onedriveInitialised) {
-				log.log("Shutting down the HTTP instance");
+				log.vdebug("Shutting down the HTTP instance");
 				oneDrive.shutdown();
 			}
->>>>>>> 1ac5d87d
 			// was itemDb initialised?
 			if (itemDb !is null) {
 				// Make sure the .wal file is incorporated into the main db before we exit
-				log.log("Shutting down db connection");
+				log.vdebug("Shutting down db connection");
 				itemDb.performVacuum();
 				destroy(itemDb);
 			}
